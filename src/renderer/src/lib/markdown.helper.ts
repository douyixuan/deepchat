--- conflicted
+++ resolved
@@ -1,34 +1,6 @@
 /* eslint-disable @typescript-eslint/no-explicit-any */
 import MarkdownIt from 'markdown-it'
 import mathjax3 from 'markdown-it-mathjax3'
-<<<<<<< HEAD
-=======
-// import footnote from 'markdown-it-footnote'
-// Create markdown-it instance with configuration
-const md = new MarkdownIt({
-  html: true,
-  xhtmlOut: true,
-  linkify: true,
-  typographer: true,
-  breaks: false
-})
-
-// Custom math inline rule
-// eslint-disable-next-line @typescript-eslint/no-explicit-any
-const mathInline = (state: any, silent: boolean) => {
-  const delimiters: [string, string, boolean][] = [
-    ['\\(', '\\)', true],
-    ['\\[', '\\]', false],
-    ['$$', '$$', true]
-  ]
-
-  for (const [open, close, isInline] of delimiters) {
-    const start = state.pos
-    if (state.src.slice(start, start + open.length) !== open) continue
-
-    const end = state.src.indexOf(close, start + open.length)
-    if (end === -1) continue
->>>>>>> f3388b8e
 
 // export const initReference = ({
 //   onClick,
@@ -90,37 +62,7 @@
       state.pos = end + close.length
       return true
     }
-<<<<<<< HEAD
     return false
-=======
-
-    state.pos = end + close.length
-    return true
-  }
-  return false
-}
-
-// Register custom rules
-md.inline.ruler.before('escape', 'math', mathInline)
-
-// Add rendering rules
-md.renderer.rules.math_inline = (tokens, idx) => tokens[idx].content
-md.renderer.rules.math_block = (tokens, idx) => tokens[idx].content
-md.renderer.rules.code_block = (tokens, idx) => tokens[idx].content
-
-// Configure MathJax
-md.use(mathjax3, {
-  tex: {
-    inlineMath: [['\\(', '\\)']],
-    displayMath: [
-      ['$$', '$$'],
-      ['\\[', '\\]']
-    ],
-    processEscapes: true,
-    processEnvironments: true,
-    processRefs: true,
-    digits: /^(?:[0-9]+(?:\{,\}[0-9]{3})*(?:\.[0-9]*)?|\.[0-9]+)/
->>>>>>> f3388b8e
   }
 
   // Register custom rules
@@ -129,6 +71,7 @@
   // Add rendering rules
   md.renderer.rules.math_inline = (tokens, idx) => tokens[idx].content
   md.renderer.rules.math_block = (tokens, idx) => tokens[idx].content
+  md.renderer.rules.code_block = (tokens, idx) => tokens[idx].content
 
   // Configure MathJax
   md.use(mathjax3, {
@@ -145,14 +88,8 @@
     }
   })
 
-<<<<<<< HEAD
   // Disable default code highlighting
   md.options.highlight = null
-=======
-// Custom paragraph rendering rules
-// md.renderer.rules.paragraph_open = () => ''
-// md.renderer.rules.paragraph_close = () => ''
->>>>>>> f3388b8e
 
   // Custom code block rendering
   md.renderer.rules.fence = (tokens, idx) => {
@@ -191,25 +128,12 @@
     return true
   }
 
-<<<<<<< HEAD
   // Add rendering rule for references
   md.renderer.rules.reference = (tokens, idx) => {
     const id = tokens[idx].content
     return `<span class="reference-link" 
     data-reference-id="${id}" 
     role="button" 
-=======
-  state.pos += match[0].length
-  return true
-}
-
-// Add rendering rule for references
-md.renderer.rules.reference = (tokens, idx) => {
-  const id = tokens[idx].content
-  return `<span class="reference-link"
-    data-reference-id="${id}"
-    role="button"
->>>>>>> f3388b8e
     tabindex="0"
     title="Click to view reference"
     onclick="window.dispatchEvent(new CustomEvent('reference-click',{detail:{msgId:'${msgId}',refId:'${id}', event: event}}))"
