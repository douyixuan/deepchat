--- conflicted
+++ resolved
@@ -58,10 +58,8 @@
 import AddCustomProviderDialog from './AddCustomProviderDialog.vue'
 import { useI18n } from 'vue-i18n'
 import type { LLM_PROVIDER } from '@shared/presenter'
-<<<<<<< HEAD
 import { Switch } from '@/components/ui/switch'
-=======
->>>>>>> 4501aa3c
+
 
 const route = useRoute()
 const router = useRouter()
@@ -81,13 +79,10 @@
   })
 }
 
-<<<<<<< HEAD
 const toggleProviderStatus = async (provider) => {
   await settingsStore.updateProviderStatus(provider.id, !provider.enable)
 }
 
-=======
->>>>>>> 4501aa3c
 const activeProvider = computed(() => {
   return providers.find((p) => p.id === route.params.providerId)
 })
