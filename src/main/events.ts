/**
 * 事件系统常量定义
 *
 * 按功能领域分类事件名，采用统一的命名规范：
 * - 使用冒号分隔域和具体事件
 * - 使用小写并用连字符连接多个单词
 */

// 配置相关事件
export const CONFIG_EVENTS = {
  PROVIDER_CHANGED: 'config:provider-changed', // 替代 provider-setting-changed
  SYSTEM_CHANGED: 'config:system-changed',
  MODEL_LIST_CHANGED: 'config:model-list-changed', // 替代 provider-models-updated（ConfigPresenter）
  MODEL_STATUS_CHANGED: 'config:model-status-changed', // 替代 model-status-changed（ConfigPresenter）
  SETTING_CHANGED: 'config:setting-changed', // 替代 setting-changed（ConfigPresenter）
  PROXY_MODE_CHANGED: 'config:proxy-mode-changed',
  CUSTOM_PROXY_URL_CHANGED: 'config:custom-proxy-url-changed',
  ARTIFACTS_EFFECT_CHANGED: 'config:artifacts-effect-changed',
  SYNC_SETTINGS_CHANGED: 'config:sync-settings-changed',
  SEARCH_ENGINES_UPDATED: 'config:search-engines-updated',
  CONTENT_PROTECTION_CHANGED: 'config:content-protection-changed'
}

// 会话相关事件
export const CONVERSATION_EVENTS = {
  CREATED: 'conversation:created',
  ACTIVATED: 'conversation:activated', // 替代 conversation-activated
  DEACTIVATED: 'conversation:deactivated', // 替代 active-conversation-cleared
  MESSAGE_EDITED: 'conversation:message-edited' // 替代 message-edited
}

// 通信相关事件
export const STREAM_EVENTS = {
  RESPONSE: 'stream:response', // 替代 stream-response
  END: 'stream:end', // 替代 stream-end
  ERROR: 'stream:error' // 替代 stream-error
}

// 应用更新相关事件
export const UPDATE_EVENTS = {
  STATUS_CHANGED: 'update:status-changed', // 替代 update-status-changed
  ERROR: 'update:error' // 替代 update-error
}

// 窗口相关事件
export const WINDOW_EVENTS = {
  READY_TO_SHOW: 'window:ready-to-show', // 替代 main-window-ready-to-show
  FORCE_QUIT_APP: 'window:force-quit-app' // 替代 force-quit-app
}

// ollama 相关事件
export const OLLAMA_EVENTS = {
  PULL_MODEL_PROGRESS: 'ollama:pull-model-progress'
}

<<<<<<< HEAD
// MCP 相关事件
export const MCP_EVENTS = {
  SERVER_STARTED: 'mcp:server-started',
  SERVER_STOPPED: 'mcp:server-stopped',
  CONFIG_CHANGED: 'mcp:config-changed',
  TOOL_CALL_RESULT: 'mcp:tool-call-result',
  SERVER_STATUS_CHANGED: 'mcp:server-status-changed'
=======
// 同步相关事件
export const SYNC_EVENTS = {
  BACKUP_STARTED: 'sync:backup-started',
  BACKUP_COMPLETED: 'sync:backup-completed',
  BACKUP_ERROR: 'sync:backup-error',
  IMPORT_STARTED: 'sync:import-started',
  IMPORT_COMPLETED: 'sync:import-completed',
  IMPORT_ERROR: 'sync:import-error',
  DATA_CHANGED: 'sync:data-changed'
>>>>>>> 77bf7a6e
}<|MERGE_RESOLUTION|>--- conflicted
+++ resolved
@@ -53,7 +53,6 @@
   PULL_MODEL_PROGRESS: 'ollama:pull-model-progress'
 }
 
-<<<<<<< HEAD
 // MCP 相关事件
 export const MCP_EVENTS = {
   SERVER_STARTED: 'mcp:server-started',
@@ -61,7 +60,8 @@
   CONFIG_CHANGED: 'mcp:config-changed',
   TOOL_CALL_RESULT: 'mcp:tool-call-result',
   SERVER_STATUS_CHANGED: 'mcp:server-status-changed'
-=======
+}
+
 // 同步相关事件
 export const SYNC_EVENTS = {
   BACKUP_STARTED: 'sync:backup-started',
@@ -71,5 +71,4 @@
   IMPORT_COMPLETED: 'sync:import-completed',
   IMPORT_ERROR: 'sync:import-error',
   DATA_CHANGED: 'sync:data-changed'
->>>>>>> 77bf7a6e
 }