--- conflicted
+++ resolved
@@ -11,9 +11,7 @@
 import { ThreadPresenter } from './threadPresenter'
 import { DevicePresenter } from './devicePresenter'
 import { UpgradePresenter } from './upgradePresenter'
-<<<<<<< HEAD
 import { ContextMenuPresenter } from './contextMenuPresenter'
-=======
 import {
   CONFIG_EVENTS,
   CONVERSATION_EVENTS,
@@ -21,7 +19,7 @@
   WINDOW_EVENTS,
   UPDATE_EVENTS
 } from '@/events'
->>>>>>> 10425bcc
+
 
 export class Presenter implements IPresenter {
   windowPresenter: WindowPresenter
